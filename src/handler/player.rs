//! Bot player participant
use log::{debug, error, info, trace, warn};
use std::fmt;
use std::time::{Duration, Instant};

use protobuf::Message;
use sc2_proto::sc2api::{Request, RequestJoinGame, RequestSaveReplay, Response, Status};
use tokio_tungstenite::tungstenite::Message as TMessage;

use super::messaging::{ChannelToGame, ToGameContent};
use crate::config::Config;

use crate::handler::messaging::GameOver;
use crate::proxy::Client;
use crate::sc2::{PlayerResult, Race};
use crate::sc2process::Process;
use futures_util::{SinkExt, StreamExt};
use std::collections::HashSet;
use std::fs::File;
use std::io::ErrorKind::{ConnectionAborted, ConnectionReset, TimedOut, WouldBlock};
use std::io::Write;
use tokio::net::TcpStream;
use tokio::time::timeout;
use tokio_tungstenite::tungstenite::Error;
use tokio_tungstenite::WebSocketStream;

/// Player process, connection and details
pub struct Player {
    /// SC2 process for this player
    pub(crate) process: Process,
    /// SC2 websocket connection
    sc2_ws: WebSocketStream<TcpStream>,
    /// Proxy connection to connected client
    client_ws: Client,
    /// Status of the connected sc2 process
    sc2_status: Option<Status>,
    /// Additonal data
    pub data: PlayerData,
    /// Game loops
    pub game_loops: u32,
    /// Frame time
    pub frame_time: f32,
    /// Player id
    pub player_id: Option<u32>,
    /// Tags
    pub tags: HashSet<String>,
    response: Response,
    request: Request,
}

impl Player {
    /// Creates new player instance and initializes sc2 process for it
    pub async fn new(connection: Client, data: PlayerData) -> tokio::task::JoinHandle<Player> {
        tokio::task::spawn(async {
            let process = Process::new();
            let sc2_ws = process.connect().await.expect("Could not connect");
            Self {
                process,
                sc2_ws,
                sc2_status: None,
                game_loops: 0,
                data,
                frame_time: 0_f32,
                player_id: None,
                tags: Default::default(),
                response: Default::default(),
                client_ws: connection,
                request: Default::default(),
            }
        })
    }
    pub async fn new_no_thread(connection: Client, data: PlayerData) -> Self {
        let process = Process::new();
        let sc2_ws = process.connect().await.expect("Could not connect");
        Self {
            process,
            sc2_ws,
            client_ws: connection,
            sc2_status: None,
            game_loops: 0,
            data,
            frame_time: 0_f32,
            player_id: None,
            tags: Default::default(),
            response: Default::default(),
            request: Default::default(),
        }
    }
    pub fn player_name(&self) -> &Option<String> {
        &self.data.name
    }
    /// Send message to the client
    async fn client_send(&mut self, msg: TMessage) {
        trace!("{:?}: Sending message to client", self.player_id);
        self.client_ws
            .send_message(msg)
            .await
            .expect("Could not send");
    }

    /// Send a protobuf response to the client
    pub async fn client_respond(&mut self, r: &Response) {
        trace!(
            "{:?}:
            Response to client: [{}]",
            self.player_id,
            format!("{:?}", r).chars().take(100).collect::<String>()
        );
        self.client_send(TMessage::binary(
            r.write_to_bytes().expect("Invalid protobuf message"),
        ))
        .await;
    }
    pub async fn client_respond_raw(&mut self, r: &[u8]) {
        trace!(
            "{:?}: Response to client: [{}]",
            self.player_id,
            format!("{:?}", r).chars().take(100).collect::<String>()
        );
        self.client_send(TMessage::binary(r)).await;
    }

    /// Receive a message from the client
    /// Returns None if the connection is already closed
    async fn client_recv(&mut self) -> anyhow::Result<TMessage> {
        trace!(
            "{:?}: Waiting for a message from the client",
            self.player_id
        );
        if let Some(res_msg) = self.client_ws.recv_message().await {
            match res_msg {
                Ok(msg) => {
                    trace!(
                        "{:?}: Message received from client:\n{:?}",
                        self.player_id,
                        &msg
                    );
                    return Ok(msg);
                }
                Err(Error::Io(e)) if e.kind() == ConnectionReset => {
                    error!(
                    "Client closed connection unexpectedly (connection reset)\nAddress:{:?}\nPlayerId:{:?}\nName:{:?}\nError:{:?}",
                    self.client_ws.peer_addr(), self.player_id, self.data.name,e
                );
                    return Err(anyhow::Error::from(e));
                }
                Err(Error::Io(e)) if e.kind() == ConnectionAborted => {
                    warn!(
                    "Client closed connection unexpectedly (connection abort)\nAddress:{:?}\nPlayerId:{:?}\nName:{:?}\nError:{:?}",
                    self.client_ws.peer_addr(),self.player_id, self.data.name,e
                );
                    return Err(anyhow::Error::new(e));
                }
                Err(Error::Io(e)) if e.kind() == TimedOut => {
                    warn!(
                    "Client stopped responding\nAddress:{:?}\nPlayerId:{:?}\nName:{:?}\nError:{:?}",
                    self.client_ws.peer_addr(),self.player_id, self.data.name,e
                );
                    return Err(anyhow::Error::new(e));
                }
                Err(Error::Io(e)) if e.kind() == WouldBlock => {
                    warn!(
                    "Client stopped responding\nAddress:{:?}\nPlayerId:{:?}\nName:{:?}\nError:{:?}",
                    self.client_ws.peer_addr(), self.player_id, self.data.name,e
                );
                    return Err(anyhow::Error::new(e));
                }
                Err(err) => panic!(
                    "Could not receive: Address:{:?}\nPlayerId:{:?}\nName:{:?}\nError:{:?}",
                    self.client_ws.peer_addr(),
                    self.player_id,
                    self.data.name,
                    &err
                ),
            }
        }
        Err(anyhow::Error::msg("Message is None"))
    }

    /// Get a protobuf request from the client
    /// Returns None if the connection is already closed
    pub async fn client_get_request(&mut self) -> anyhow::Result<Request> {
        match self.client_recv().await? {
            TMessage::Binary(bytes) => {
                let resp = Message::parse_from_bytes(&bytes).expect("Invalid protobuf message");
                trace!(
                    "{:?} Message from client parsed:\n{:?}",
                    self.player_id,
                    &resp
                );
                Ok(resp)
            }
            TMessage::Close(e) => Err(anyhow::Error::msg(format!("{:?}", e))),
            other => panic!("Expected binary message, got {:?}", other),
        }
    }

    pub async fn client_get_request_raw(&mut self) -> anyhow::Result<Vec<u8>> {
        match self.client_recv().await? {
            TMessage::Binary(bytes) => Ok(bytes),
            TMessage::Close(e) => Err(anyhow::Error::msg(format!("{:?}", e))),
            other => panic!("Expected binary message, got {:?}", other),
        }
    }

    /// Send message to sc2
    /// Returns None if the connection is already closed
    async fn sc2_send(&mut self, msg: TMessage) -> Option<()> {
        self.sc2_ws.send(msg).await.ok()
    }

    /// Send protobuf request to sc2
    /// Returns None if the connection is already closed
    pub async fn sc2_request(&mut self, r: &Request) -> Option<()> {
        self.sc2_send(TMessage::binary(
            r.write_to_bytes().expect("Invalid protobuf message"),
        ))
        .await
    }
    pub async fn sc2_request_raw(&mut self, r: Vec<u8>) -> Option<()> {
        self.sc2_send(TMessage::binary(r)).await
    }

    /// Wait and receive a protobuf request from sc2
    /// Returns None if the connection is already closed
    pub async fn sc2_recv(&mut self) -> Option<Response> {
        match self.sc2_ws.next().await?.ok()? {
            TMessage::Binary(bytes) => {
                Some(Message::parse_from_bytes(&bytes).expect("Invalid data"))
            }
            TMessage::Close(_) => None,
            other => panic!("Expected binary message, got {:?}", other),
        }
    }
    pub async fn sc2_recv_raw(&mut self) -> Option<Vec<u8>> {
        match self.sc2_ws.next().await?.ok()? {
            TMessage::Binary(bytes) => Some(bytes),
            TMessage::Close(_) => None,
            other => panic!("Expected binary message, got {:?}", other),
        }
    }

    /// Send a request to SC2 and return the reponse
    /// Returns None if the connection is already closed
    pub async fn sc2_query(&mut self, r: &Request) -> Option<Response> {
        self.sc2_request(r).await?;
        self.sc2_recv().await
    }
    pub async fn sc2_query_raw(&mut self, r: Vec<u8>) -> Option<Vec<u8>> {
        self.sc2_request_raw(r).await?;
        self.sc2_recv_raw().await
    }
    /// Saves replay to path
    pub async fn save_replay(&mut self, path: &str) -> bool {
        if path.is_empty() {
            return false;
        }
        let mut r = Request::new();
        r.set_save_replay(RequestSaveReplay::new());
        if let Some(response) = self.sc2_query(&r).await {
            if response.has_save_replay() {
                match File::create(&path) {
                    Ok(mut buffer) => {
                        let data: &[u8] = response.save_replay().data();
                        buffer
                            .write_all(data)
                            .expect("Could not write to replay file");
                        info!("{:?}: Replay saved to {:?}", self.player_id, &path);
                        true
                    }
                    Err(e) => {
                        error!(
                            "{:?}:Failed to create replay file {:?}: {:?}",
                            self.player_id, &path, e
                        );
                        false
                    }
                }
            } else {
                error!("{:?}:No replay data available", self.player_id);
                false
            }
        } else {
            error!("{:?}:Could not save replay", self.player_id);
            false
        }
    }

    /// Run handler communication loop
    pub async fn run(mut self, config: Config, mut gamec: ChannelToGame) -> Option<Self> {
        let mut debug_response = Response::new();
        debug_response.set_id(0);
        debug_response.set_status(Status::in_game);
        let timeout_secs = Duration::from_secs(40);
        let replay_path = config.replay_path();
        let mut start_timer = false;
        let mut frame_time = 0_f32;
        let mut start_time: Instant = Instant::now();
        let mut surrender = false;
        let mut response_raw: Vec<u8>;

        // Get request
        while let Ok(Ok(req_raw)) = timeout(timeout_secs, self.client_get_request_raw()).await {
            self.request.merge_from_bytes(&req_raw).ok()?;
            if start_timer {
                frame_time += start_time.elapsed().as_secs_f32();
            }
            // Check for debug requests
<<<<<<< HEAD
            if config.disable_debug() && self.request.has_debug() {
                debug_response.set_id(self.request.get_id());
                self.client_respond(&debug_response).await;
=======
            if config.disable_debug() && req.has_debug() {
                debug_response.set_id(req.id());
                self.client_respond(&debug_response);
>>>>>>> e4a91dd4
                continue;
            } else if self.request.has_leave_game() {
                surrender = true;
                break;
            }
<<<<<<< HEAD
            for tag in self
                .request
                .get_action()
=======
            for tag in req
                .action()
>>>>>>> e4a91dd4
                .actions
                .iter()
                .filter(|a| a.action_chat.has_message())
                .filter_map(|x| {
                    let msg = x.action_chat.message();
                    if msg.contains("Tag:") {
                        msg.strip_prefix("Tag:").map(String::from)
                    } else {
                        None
                    }
                })
            {
                self.tags.insert(tag);
            }

            // Send request to SC2 and get response
            response_raw = match self.sc2_query_raw(req_raw).await {
                Some(d) => d,
                None => {
                    error!(
                        "{:?}: SC2 unexpectedly closed the connection",
                        self.player_id
                    );
                    gamec.send(ToGameContent::SC2UnexpectedConnectionClose);
                    debug!("{:?}: Killing the process", self.player_id);
                    self.process.kill();
                    return Some(self);
                }
            };
<<<<<<< HEAD
            self.response.merge_from_bytes(&response_raw).ok()?;
            self.sc2_status = Some(self.response.get_status());
            if self.response.has_game_info() {
                for pi in self.response.mut_game_info().mut_player_info().iter_mut() {
                    if pi.get_player_id() != self.player_id.unwrap() {
=======

            response.merge_from_bytes(&response_raw).ok()?;
            self.sc2_status = Some(response.status());
            if response.has_game_info() {
                for pi in response.mut_game_info().player_info.iter_mut() {
                    if pi.player_id() != self.player_id.unwrap() {
>>>>>>> e4a91dd4
                        pi.race_actual = pi.race_requested;
                    }
                }
                response_raw = self.response.write_to_bytes().unwrap();
            }

            // Send SC2 response to client
            self.client_respond_raw(&response_raw).await;
            start_timer = true;
            start_time = Instant::now();

            if self.response.has_quit() {
                self.save_replay(replay_path).await;
                self.frame_time = frame_time / self.game_loops as f32;
                self.frame_time = if self.frame_time.is_nan() {
                    0_f32
                } else {
                    self.frame_time
                };
                debug!("{:?}: SC2 is shutting down", self.player_id);
                gamec.send(ToGameContent::QuitBeforeLeave);
                debug!("{:?}: Waiting for the process", self.player_id);
                self.process.wait();
                return Some(self);
            } else if self.response.has_observation() {
                self.frame_time = frame_time / self.game_loops as f32;
                self.frame_time = if self.frame_time.is_nan() {
                    0_f32
                } else {
                    self.frame_time
                };
<<<<<<< HEAD
                let obs = self.response.get_observation();
                let obs_results = obs.get_player_result();
                self.game_loops = obs.get_observation().get_game_loop();
=======
                let obs = response.observation();
                let obs_results = &obs.player_result;
                self.game_loops = obs.observation.game_loop();
>>>>>>> e4a91dd4
                if !obs_results.is_empty() {
                    // Game is over and results available
                    let mut results_by_id: Vec<(u32, PlayerResult)> = obs_results
                        .iter()
                        .map(|r| (r.player_id(), PlayerResult::from_proto(r.result())))
                        .collect();
                    results_by_id.sort();
                    let results: Vec<_> = results_by_id.into_iter().map(|(_, v)| v).collect();
                    gamec.send(ToGameContent::GameOver(GameOver {
                        results,
                        game_loops: self.game_loops,
                        frame_time: self.frame_time,
                        tags: self.tags.iter().cloned().collect(),
                    }));
                    self.save_replay(replay_path).await;
                    self.process.kill();
                    return Some(self);
                }
                if self.game_loops > config.max_game_time() {
                    self.save_replay(replay_path).await;
                    self.frame_time = frame_time / self.game_loops as f32;
                    self.frame_time = if self.frame_time.is_nan() {
                        0_f32
                    } else {
                        self.frame_time
                    };
                    debug!("{:?}: Max time reached", self.player_id);
                    gamec.send(ToGameContent::GameOver(GameOver {
                        results: vec![PlayerResult::Tie, PlayerResult::Tie],
                        game_loops: self.game_loops,
                        frame_time: self.frame_time,
                        tags: self.tags.iter().cloned().collect(),
                    }));
                    self.process.kill();
                    return Some(self);
                }
            } else if surrender {
                self.save_replay(replay_path).await;
            }

            clear_request(&mut self.request);
            clear_response(&mut self.response);
            response_raw.clear();
        }
        if surrender {
            let mut results: Vec<PlayerResult> = vec![PlayerResult::Victory; 2];
            results[(self.player_id.unwrap() - 1) as usize] = PlayerResult::Defeat;
            gamec.send(ToGameContent::GameOver(GameOver {
                results,
                game_loops: self.game_loops,
                frame_time: self.frame_time,
                tags: self.tags.iter().cloned().collect(),
            }));
            self.process.kill();
            return Some(self);
        }
        gamec.send(ToGameContent::UnexpectedConnectionClose);
        info!(
            "{:?}: Killing process after unexpected connection close (Crash or Timeout)",
            self.player_id
        );
        self.process.kill();
        Some(self)
    }
}

impl fmt::Debug for Player {
    fn fmt(&self, f: &mut fmt::Formatter) -> fmt::Result {
        write!(f, "Player {{ ... }}")
    }
}

/// Player data, like join parameters
#[derive(Debug, Clone)]
pub struct PlayerData {
    pub race: Race,
    pub name: Option<String>,
    pub interface_options: sc2_proto::sc2api::InterfaceOptions,
}

impl PlayerData {
    pub fn from_join_request(req: RequestJoinGame, archon: bool) -> Self {
        Self {
            race: Race::from_proto(req.race()),
            name: if req.has_player_name() {
                Some(req.player_name().to_owned())
            } else {
                None
            },
<<<<<<< HEAD
            interface_options: {
                let mut ifopts = req.get_options().clone();
=======
            ifopts: {
                let mut ifopts = req.options.unwrap();
>>>>>>> e4a91dd4
                ifopts.set_raw_affects_selection(!archon);
                ifopts
            },
        }
    }
}

#[derive(Debug, Copy, Clone)]
pub enum Visibility {
    Hidden,
    Fogged,
    Visible,
    FullHidden,
}

impl Default for Visibility {
    fn default() -> Self {
        Visibility::Hidden
    }
}

pub fn clear_request(req: &mut Request) {
    req.request = None;
    req.id = None;
    req.mut_unknown_fields().clear();
}

pub fn clear_response(response: &mut Response) {
    response.response = None;
    response.id = None;
    response.error.clear();
    response.status = None;
    response.mut_unknown_fields().clear();
}<|MERGE_RESOLUTION|>--- conflicted
+++ resolved
@@ -306,28 +306,20 @@
                 frame_time += start_time.elapsed().as_secs_f32();
             }
             // Check for debug requests
-<<<<<<< HEAD
             if config.disable_debug() && self.request.has_debug() {
-                debug_response.set_id(self.request.get_id());
+                debug_response.set_id(self.request.id());
                 self.client_respond(&debug_response).await;
-=======
-            if config.disable_debug() && req.has_debug() {
-                debug_response.set_id(req.id());
-                self.client_respond(&debug_response);
->>>>>>> e4a91dd4
+
                 continue;
             } else if self.request.has_leave_game() {
                 surrender = true;
                 break;
             }
-<<<<<<< HEAD
+
             for tag in self
                 .request
-                .get_action()
-=======
-            for tag in req
                 .action()
->>>>>>> e4a91dd4
+
                 .actions
                 .iter()
                 .filter(|a| a.action_chat.has_message())
@@ -357,20 +349,12 @@
                     return Some(self);
                 }
             };
-<<<<<<< HEAD
+
             self.response.merge_from_bytes(&response_raw).ok()?;
-            self.sc2_status = Some(self.response.get_status());
+            self.sc2_status = Some(self.response.status());
             if self.response.has_game_info() {
-                for pi in self.response.mut_game_info().mut_player_info().iter_mut() {
-                    if pi.get_player_id() != self.player_id.unwrap() {
-=======
-
-            response.merge_from_bytes(&response_raw).ok()?;
-            self.sc2_status = Some(response.status());
-            if response.has_game_info() {
-                for pi in response.mut_game_info().player_info.iter_mut() {
+                for pi in self.response.mut_game_info().player_info.iter_mut() {
                     if pi.player_id() != self.player_id.unwrap() {
->>>>>>> e4a91dd4
                         pi.race_actual = pi.race_requested;
                     }
                 }
@@ -402,15 +386,11 @@
                 } else {
                     self.frame_time
                 };
-<<<<<<< HEAD
-                let obs = self.response.get_observation();
-                let obs_results = obs.get_player_result();
-                self.game_loops = obs.get_observation().get_game_loop();
-=======
-                let obs = response.observation();
+
+                let obs = self.response.observation();
                 let obs_results = &obs.player_result;
                 self.game_loops = obs.observation.game_loop();
->>>>>>> e4a91dd4
+
                 if !obs_results.is_empty() {
                     // Game is over and results available
                     let mut results_by_id: Vec<(u32, PlayerResult)> = obs_results
@@ -500,13 +480,10 @@
             } else {
                 None
             },
-<<<<<<< HEAD
+
             interface_options: {
-                let mut ifopts = req.get_options().clone();
-=======
-            ifopts: {
                 let mut ifopts = req.options.unwrap();
->>>>>>> e4a91dd4
+
                 ifopts.set_raw_affects_selection(!archon);
                 ifopts
             },
